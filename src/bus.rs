use std::thread::{self};
use std::sync::mpsc::{channel,Sender,Receiver};
use std::collections::HashMap;
use std::fmt;

use messages::{Command, Topic};

#[derive(Clone)]
pub enum Message {
  Subscribe(Topic, Sender<Message>),
  SubscribeOk,
  Msg(Command)
}

<<<<<<< HEAD
impl Message {
  #[allow(dead_code)]
  pub fn display(&self) {
      match self {
        &Message::Subscribe(_, _) => println!("Subscribe"),
        &Message::SubscribeOk => println!("SubscribeOk"),
        &Message::Msg(ref c) => {
          println!("{:?}", c.get_topics());
          println!("{:?}", c)
=======
impl fmt::Display for Message {
  fn fmt(&self, f: &mut fmt::Formatter) -> fmt::Result {
      match *self {
        Message::Subscribe(_, _) => write!(f, "Subscribe"),
        Message::SubscribeOk     => write!(f, "SubscribeOk"),
        Message::Msg(ref c)      => {
          (write!(f, "{:?}", c.get_topics())).and(
            write!(f, "{:?}", c))
>>>>>>> b59ee8ef
        }
      }
  }
}

pub fn start_bus() -> Sender<Message> {
  let (tx,rx) = channel::<Message>();

  thread::spawn(move|| {
    let mut bus = Bus {
      rx: rx,
      senders: HashMap::new()
    };

    bus.loop_message();
  });
  tx
}

struct Bus {
  rx: Receiver<Message>,
  senders: HashMap<Topic, Vec<Sender<Message>>>
}

impl Bus {
  fn loop_message(&mut self) {
    loop {
      if ! self.handle_message() {
        break;
      }
    }
  }

  fn handle_message(&mut self) -> bool {
    match self.rx.recv() {
      Ok(Message::Subscribe(ref tag, ref tx)) => {
        self.subscribe(tag, tx);
        println!("SUBSCRIBED");
        true
      },
      Ok(Message::Msg(ref c)) => {
        println!("GOT MSG");
        let topics = c.get_topics();

        for t in topics {
          if let &Some(v) = &self.senders.get(&t) {
            println!("GOT MSG 2");
            for tx in v {
              println!("GOT MSG 3");
              // ToDo use result?
              let _ = tx.send(Message::Msg(c.clone()));
              println!("{:?}", c);
            }
          }
        }
        true
      },
      Err(_) => {
        println!("the bus's channel is closed, exiting");
        false
      }
      Ok(_) => {
        println!("invalid message");
        // FIXME: maybe we should not stop if there's an invalid message
        false
      }
    }
  }

  fn subscribe(&mut self, t: &Topic, tx: &Sender<Message>) {
    println!("X");
    if ! &self.senders.contains_key(t) {
      let v = Vec::new();
      let t2 = t.clone();
      &self.senders.insert(t2, v);
      println!("Y");
    }
    if let Some(ref mut v) = self.senders.get_mut(t) {
      v.push(tx.clone());
      // ToDo use result?
      let _ = tx.send(Message::SubscribeOk);
      println!("Z");
    }
  }
}

#[cfg(test)]
mod tests {
  use super::*;
  use messages::{Command,HttpFront,Topic};
  use std::sync::mpsc::{channel};

  #[test]
  fn bus_test() {
    let tx = start_bus();

    let (tx2,rx2) = channel();
    println!("AA");
    let _ = tx.send(Message::Subscribe(Topic::HttpProxyConfig, tx2));
    println!("BB");

    if let Ok(Message::SubscribeOk) = rx2.recv() {
      println!("successfully subscribed");
      let command = Command::AddHttpFront(
        HttpFront {
          app_id: String::new() + "app_e74eb0d4-e01a-4a09-af46-7ecab7157d32",
          hostname: String::new() + "cltdl.fr",
          path_begin: String::new() + ""
        }
      );
      let _ = tx.send(Message::Msg(command.clone()));

      if let Ok(Message::Msg(c)) = rx2.recv() {
        assert_eq!(c, command);
      } else {
        assert!(false);
      }
    } else {
      assert!(false);
    }
  }
}
<|MERGE_RESOLUTION|>--- conflicted
+++ resolved
@@ -12,17 +12,6 @@
   Msg(Command)
 }
 
-<<<<<<< HEAD
-impl Message {
-  #[allow(dead_code)]
-  pub fn display(&self) {
-      match self {
-        &Message::Subscribe(_, _) => println!("Subscribe"),
-        &Message::SubscribeOk => println!("SubscribeOk"),
-        &Message::Msg(ref c) => {
-          println!("{:?}", c.get_topics());
-          println!("{:?}", c)
-=======
 impl fmt::Display for Message {
   fn fmt(&self, f: &mut fmt::Formatter) -> fmt::Result {
       match *self {
@@ -31,7 +20,6 @@
         Message::Msg(ref c)      => {
           (write!(f, "{:?}", c.get_topics())).and(
             write!(f, "{:?}", c))
->>>>>>> b59ee8ef
         }
       }
   }
